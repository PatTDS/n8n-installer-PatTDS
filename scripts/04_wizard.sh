#!/bin/bash

# Script to guide user through service selection for n8n-installer

# Source utility functions, if any, assuming it's in the same directory
# and .env is in the parent directory
SCRIPT_DIR="$(cd "$(dirname "${BASH_SOURCE[0]}")" && pwd)"
PROJECT_ROOT="$(cd "$SCRIPT_DIR/.." && pwd)"
ENV_FILE="$PROJECT_ROOT/.env"

# Source the utilities file
source "$(dirname "$0")/utils.sh"

# UTILS_SCRIPT="$SCRIPT_DIR/utils.sh" # Uncomment if utils.sh contains relevant functions

# if [ -f "$UTILS_SCRIPT" ]; then
#     source "$UTILS_SCRIPT"
# fi

# Function to check if whiptail is installed
check_whiptail() {
    if ! command -v whiptail &> /dev/null; then
        log_error "'whiptail' is not installed."
        log_info "This tool is required for the interactive service selection."
        log_info "On Debian/Ubuntu, you can install it using: sudo apt-get install whiptail"
        log_info "Please install whiptail and try again."
        exit 1
    fi
}

# Call the check
check_whiptail

# Store original DEBIAN_FRONTEND and set to dialog for whiptail
ORIGINAL_DEBIAN_FRONTEND="$DEBIAN_FRONTEND"
export DEBIAN_FRONTEND=dialog

# --- Read current COMPOSE_PROFILES from .env ---
CURRENT_PROFILES_VALUE=""
if [ -f "$ENV_FILE" ]; then
    LINE_CONTENT=$(grep "^COMPOSE_PROFILES=" "$ENV_FILE" || echo "")
    if [ -n "$LINE_CONTENT" ]; then
        # Get value after '=', remove potential surrounding quotes
        CURRENT_PROFILES_VALUE=$(echo "$LINE_CONTENT" | cut -d'=' -f2- | sed 's/^"//' | sed 's/"$//')
    fi
fi
# Prepare comma-separated current profiles for easy matching, adding leading/trailing commas
current_profiles_for_matching=",$CURRENT_PROFILES_VALUE,"

# --- Define available services and their descriptions ---
# Base service definitions (tag, description)
base_services_data=(
    "n8n" "n8n, n8n-worker, n8n-import (Workflow Automation)"
    "dify" "Dify (AI Application Development Platform with LLMOps)"
    "flowise" "Flowise (AI Agent Builder)"
    "monitoring" "Monitoring Suite (Prometheus, Grafana, cAdvisor, Node-Exporter)"
    "portainer" "Portainer (Docker management UI)"
<<<<<<< HEAD
	"cloudflare-tunnel" "Cloudflare Tunnel (Zero-Trust Secure Access)"
=======
>>>>>>> 487761e3
    "postiz" "Postiz (Social publishing platform)"
    "langfuse" "Langfuse Suite (AI Observability - includes Clickhouse, Minio)"
    "qdrant" "Qdrant (Vector Database)"
    "supabase" "Supabase (Backend as a Service)"
    "weaviate" "Weaviate (Vector Database with API Key Auth)"
    "neo4j" "Neo4j (Graph Database)"
    "letta" "Letta (Agent Server & SDK)"
    "gotenberg" "Gotenberg (Document Conversion API)"
    "crawl4ai" "Crawl4ai (Web Crawler for AI)"
    "ragapp" "RAGApp (Open-source RAG UI + API)"
    "open-webui" "Open WebUI (ChatGPT-like Interface)"
    "searxng" "SearXNG (Private Metasearch Engine)"
    "python-runner" "Python Runner (Run your custom Python code from ./python-runner)"
    "ollama" "Ollama (Local LLM Runner - select hardware in next step)"
    "comfyui" "ComfyUI (Node-based Stable Diffusion UI)"
)

services=() # This will be the final array for whiptail

# Populate the services array for whiptail based on current profiles or defaults
idx=0
while [ $idx -lt ${#base_services_data[@]} ]; do
    tag="${base_services_data[idx]}"
    description="${base_services_data[idx+1]}"
    status="OFF" # Default to OFF

    if [ -n "$CURRENT_PROFILES_VALUE" ] && [ "$CURRENT_PROFILES_VALUE" != '""' ]; then # Check if .env has profiles
        if [[ "$tag" == "ollama" ]]; then
            if [[ "$current_profiles_for_matching" == *",cpu,"* || \
                  "$current_profiles_for_matching" == *",gpu-nvidia,"* || \
                  "$current_profiles_for_matching" == *",gpu-amd,"* ]]; then
                status="ON"
            fi
        elif [[ "$current_profiles_for_matching" == *",$tag,"* ]]; then
            status="ON"
        fi
    else
        # .env has no COMPOSE_PROFILES or it's empty/just quotes, use hardcoded defaults
        case "$tag" in
            "n8n"|"flowise"|"monitoring") status="ON" ;;
            *) status="OFF" ;;
        esac
    fi
    services+=("$tag" "$description" "$status")
    idx=$((idx + 2))
done

# Use whiptail to display the checklist
CHOICES=$(whiptail --title "Service Selection Wizard" --checklist \
  "Choose the services you want to deploy.\nUse ARROW KEYS to navigate, SPACEBAR to select/deselect, ENTER to confirm." 32 90 20 \
  "${services[@]}" \
  3>&1 1>&2 2>&3)

# Restore original DEBIAN_FRONTEND
if [ -n "$ORIGINAL_DEBIAN_FRONTEND" ]; then
  export DEBIAN_FRONTEND="$ORIGINAL_DEBIAN_FRONTEND"
else
  unset DEBIAN_FRONTEND
fi

# Exit if user pressed Cancel or Esc
exitstatus=$?
if [ $exitstatus -ne 0 ]; then
    log_info "Service selection cancelled by user. Exiting wizard."
    log_info "No changes made to service profiles. Default services will be used."
    # Set COMPOSE_PROFILES to empty to ensure only core services run
    if [ ! -f "$ENV_FILE" ]; then
        touch "$ENV_FILE"
    fi
    if grep -q "^COMPOSE_PROFILES=" "$ENV_FILE"; then
        sed -i.bak "/^COMPOSE_PROFILES=/d" "$ENV_FILE"
    fi
    echo "COMPOSE_PROFILES=" >> "$ENV_FILE"
    exit 0
fi

# Process selected services
selected_profiles=()
ollama_selected=0
ollama_profile=""

if [ -n "$CHOICES" ]; then
    # Whiptail returns a string like "tag1" "tag2" "tag3"
    # We need to remove quotes and convert to an array
    temp_choices=()
    eval "temp_choices=($CHOICES)"

    for choice in "${temp_choices[@]}"; do
        if [ "$choice" == "ollama" ]; then
            ollama_selected=1
        else
            selected_profiles+=("$choice")
        fi
    done
fi

# If Ollama was selected, prompt for the hardware profile
if [ $ollama_selected -eq 1 ]; then
    # Determine default selected Ollama hardware profile from .env
    default_ollama_hardware="cpu" # Fallback default
    ollama_hw_on_cpu="OFF"
    ollama_hw_on_gpu_nvidia="OFF"
    ollama_hw_on_gpu_amd="OFF"

    # Check current_profiles_for_matching which includes commas, e.g., ",cpu,"
    if [[ "$current_profiles_for_matching" == *",cpu,"* ]]; then
        ollama_hw_on_cpu="ON"
        default_ollama_hardware="cpu"
    elif [[ "$current_profiles_for_matching" == *",gpu-nvidia,"* ]]; then
        ollama_hw_on_gpu_nvidia="ON"
        default_ollama_hardware="gpu-nvidia"
    elif [[ "$current_profiles_for_matching" == *",gpu-amd,"* ]]; then
        ollama_hw_on_gpu_amd="ON"
        default_ollama_hardware="gpu-amd"
    else
        # If ollama was selected in the main list, but no specific hardware profile was previously set,
        # default to CPU ON for the radiolist.
        ollama_hw_on_cpu="ON"
        default_ollama_hardware="cpu"
    fi

    ollama_hardware_options=(
        "cpu" "CPU (Recommended for most users)" "$ollama_hw_on_cpu"
        "gpu-nvidia" "NVIDIA GPU (Requires NVIDIA drivers & CUDA)" "$ollama_hw_on_gpu_nvidia"
        "gpu-amd" "AMD GPU (Requires ROCm drivers)" "$ollama_hw_on_gpu_amd"
    )
    CHOSEN_OLLAMA_PROFILE=$(whiptail --title "Ollama Hardware Profile" --default-item "$default_ollama_hardware" --radiolist \
      "Choose the hardware profile for Ollama. This will be added to your Docker Compose profiles." 15 78 3 \
      "${ollama_hardware_options[@]}" \
      3>&1 1>&2 2>&3)

    ollama_exitstatus=$?
    if [ $ollama_exitstatus -eq 0 ] && [ -n "$CHOSEN_OLLAMA_PROFILE" ]; then
        selected_profiles+=("$CHOSEN_OLLAMA_PROFILE")
        ollama_profile="$CHOSEN_OLLAMA_PROFILE" # Store for user message
        log_info "Ollama hardware profile selected: $CHOSEN_OLLAMA_PROFILE"
    else
        log_info "Ollama hardware profile selection cancelled or no choice made. Ollama will not be configured with a specific hardware profile."
        # ollama_selected remains 1, but no specific profile is added.
        # This means "ollama" won't be in COMPOSE_PROFILES unless a hardware profile is chosen.
        ollama_selected=0 # Mark as not fully selected if profile choice is cancelled
    fi
fi

if [ ${#selected_profiles[@]} -eq 0 ]; then
    log_info "No optional services selected."
    COMPOSE_PROFILES_VALUE=""
else
    log_info "You have selected the following service profiles to be deployed:"
    # Join the array into a comma-separated string
    COMPOSE_PROFILES_VALUE=$(IFS=,; echo "${selected_profiles[*]}")
    for profile in "${selected_profiles[@]}"; do
        # Check if the current profile is an Ollama hardware profile that was chosen
        if [[ "$profile" == "cpu" || "$profile" == "gpu-nvidia" || "$profile" == "gpu-amd" ]]; then
            if [ "$profile" == "$ollama_profile" ]; then # ollama_profile stores the CHOSEN_OLLAMA_PROFILE from this wizard run
                 echo "  - Ollama ($profile profile)"
            else # This handles a (highly unlikely) non-Ollama service named "cpu", "gpu-nvidia", or "gpu-amd"
                 echo "  - $profile"
            fi
        else
            echo "  - $profile"
        fi
    done
fi

# Update or add COMPOSE_PROFILES in .env file
# Ensure .env file exists (it should have been created by 03_generate_secrets.sh or exist from previous run)
if [ ! -f "$ENV_FILE" ]; then
    log_warning "'.env' file not found at $ENV_FILE. Creating it."
    touch "$ENV_FILE"
fi

# Remove existing COMPOSE_PROFILES line if it exists
if grep -q "^COMPOSE_PROFILES=" "$ENV_FILE"; then
    # Using a different delimiter for sed because a profile name might contain '/' (unlikely here)
    sed -i.bak "\|^COMPOSE_PROFILES=|d" "$ENV_FILE"
fi

# Add the new COMPOSE_PROFILES line
echo "COMPOSE_PROFILES=${COMPOSE_PROFILES_VALUE}" >> "$ENV_FILE"
if [ -z "$COMPOSE_PROFILES_VALUE" ]; then
    log_info "Only core services (Caddy, Postgres, Redis) will be started."
else
    log_info "The following Docker Compose profiles will be active: ${COMPOSE_PROFILES_VALUE}"
fi

# Make the script executable (though install.sh calls it with bash)
chmod +x "$SCRIPT_DIR/04_wizard.sh"

exit 0 <|MERGE_RESOLUTION|>--- conflicted
+++ resolved
@@ -55,10 +55,7 @@
     "flowise" "Flowise (AI Agent Builder)"
     "monitoring" "Monitoring Suite (Prometheus, Grafana, cAdvisor, Node-Exporter)"
     "portainer" "Portainer (Docker management UI)"
-<<<<<<< HEAD
-	"cloudflare-tunnel" "Cloudflare Tunnel (Zero-Trust Secure Access)"
-=======
->>>>>>> 487761e3
+    "cloudflare-tunnel" "Cloudflare Tunnel (Zero-Trust Secure Access)"
     "postiz" "Postiz (Social publishing platform)"
     "langfuse" "Langfuse Suite (AI Observability - includes Clickhouse, Minio)"
     "qdrant" "Qdrant (Vector Database)"
