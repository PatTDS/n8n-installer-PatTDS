#!/bin/bash

set -e

# Source the utilities file
source "$(dirname "$0")/utils.sh"

# Check for openssl
if ! command -v openssl &> /dev/null; then
    log_error "openssl could not be found. Please ensure it is installed and available in your PATH." >&2
    exit 1
fi

# --- Configuration ---
SCRIPT_DIR="$( cd "$( dirname "${BASH_SOURCE[0]}" )" &> /dev/null && pwd )"
PROJECT_ROOT="$( cd "$SCRIPT_DIR/.." &> /dev/null && pwd )"
TEMPLATE_FILE="$PROJECT_ROOT/.env.example"
OUTPUT_FILE="$PROJECT_ROOT/.env"
DOMAIN_PLACEHOLDER="yourdomain.com"

# Variables to generate: varName="type:length"
# Types: password (alphanum), secret (base64), hex, base64, alphanum
declare -A VARS_TO_GENERATE=(
    ["FLOWISE_PASSWORD"]="password:32"
    ["N8N_ENCRYPTION_KEY"]="secret:64" # base64 encoded, 48 bytes -> 64 chars
    ["N8N_USER_MANAGEMENT_JWT_SECRET"]="secret:64" # base64 encoded, 48 bytes -> 64 chars
    ["POSTGRES_PASSWORD"]="password:32"
    ["POSTGRES_NON_ROOT_PASSWORD"]="password:32"
    ["JWT_SECRET"]="base64:64" # 48 bytes -> 64 chars
    ["DASHBOARD_PASSWORD"]="password:32" # Supabase Dashboard
    ["CLICKHOUSE_PASSWORD"]="password:32"
    ["MINIO_ROOT_PASSWORD"]="password:32"
    ["LANGFUSE_SALT"]="secret:64" # base64 encoded, 48 bytes -> 64 chars
    ["NEXTAUTH_SECRET"]="secret:64" # base64 encoded, 48 bytes -> 64 chars
    ["ENCRYPTION_KEY"]="hex:64" # Langfuse Encryption Key (32 bytes -> 64 hex chars)
    ["GRAFANA_ADMIN_PASSWORD"]="password:32"
    # From MD file (ensure they are in template if needed)
    ["SECRET_KEY_BASE"]="base64:64" # 48 bytes -> 64 chars
    ["VAULT_ENC_KEY"]="alphanum:32"
    ["LOGFLARE_PRIVATE_ACCESS_TOKEN"]="fixed:not-in-use" # For supabase-vector, can't be empty
    ["LOGFLARE_PUBLIC_ACCESS_TOKEN"]="fixed:not-in-use" # For supabase-vector, can't be empty
    ["PROMETHEUS_PASSWORD"]="password:32" # Added Prometheus password
    ["SEARXNG_PASSWORD"]="password:32" # Added SearXNG admin password
    ["LETTA_SERVER_PASSWORD"]="password:32" # Added Letta server password
    ["LANGFUSE_INIT_USER_PASSWORD"]="password:32"
    ["LANGFUSE_INIT_PROJECT_PUBLIC_KEY"]="langfuse_pk:32"
    ["LANGFUSE_INIT_PROJECT_SECRET_KEY"]="langfuse_sk:32"
    ["WEAVIATE_API_KEY"]="secret:48" # API Key for Weaviate service (36 bytes -> 48 chars base64)
    ["QDRANT_API_KEY"]="secret:48" # API Key for Qdrant service
    ["NEO4J_AUTH_PASSWORD"]="password:32" # Added Neo4j password
    ["NEO4J_AUTH_USERNAME"]="fixed:neo4j" # Added Neo4j username
    # Dify environment variables
    ["DIFY_SECRET_KEY"]="secret:64" # Dify application secret key (maps to SECRET_KEY in Dify)
    ["COMFYUI_PASSWORD"]="password:32" # Added ComfyUI basic auth password
    ["RAGAPP_PASSWORD"]="password:32" # Added RAGApp basic auth password
)

# Initialize existing_env_vars and attempt to read .env if it exists
log_info "Initializing environment configuration..."
declare -A existing_env_vars
declare -A generated_values

if [ -f "$OUTPUT_FILE" ]; then
    log_info "Found existing $OUTPUT_FILE. Reading its values to use as defaults and preserve current settings."
    while IFS= read -r line || [[ -n "$line" ]]; do
        if [[ -n "$line" && ! "$line" =~ ^\s*# && "$line" == *"="* ]]; then
            varName=$(echo "$line" | cut -d'=' -f1 | xargs)
            varValue=$(echo "$line" | cut -d'=' -f2-)
            # Repeatedly unquote "value" or 'value' to get the bare value
            _tempVal="$varValue"
            while true; do
                if [[ "$_tempVal" =~ ^\"(.*)\"$ ]]; then # Check double quotes
                    _tempVal="${BASH_REMATCH[1]}"
                    continue
                fi
                if [[ "$_tempVal" =~ ^\'(.*)\'$ ]]; then # Check single quotes
                    _tempVal="${BASH_REMATCH[1]}"
                    continue
                fi
                break # No more surrounding quotes of these types
            done
            varValue="$_tempVal"
            existing_env_vars["$varName"]="$varValue"
        fi
    done < "$OUTPUT_FILE"
fi

# Install Caddy
curl -1sLf 'https://dl.cloudsmith.io/public/caddy/stable/gpg.key' | gpg --yes --dearmor -o /usr/share/keyrings/caddy-stable-archive-keyring.gpg
curl -1sLf 'https://dl.cloudsmith.io/public/caddy/stable/debian.deb.txt' | tee /etc/apt/sources.list.d/caddy-stable.list
apt install -y caddy

# Check for caddy
if ! command -v caddy &> /dev/null; then
    log_error "caddy could not be found. Please ensure it is installed and available in your PATH." >&2
    exit 1
fi

# Prompt for the domain name
DOMAIN="" # Initialize DOMAIN variable

# Try to get domain from existing .env file first
# Check if USER_DOMAIN_NAME is set in existing_env_vars and is not empty
if [[ -v existing_env_vars[USER_DOMAIN_NAME] && -n "${existing_env_vars[USER_DOMAIN_NAME]}" ]]; then
    DOMAIN="${existing_env_vars[USER_DOMAIN_NAME]}"
    # Ensure this value is carried over to generated_values for writing and template processing
    # If it came from existing_env_vars, it might already be there, but this ensures it.
    generated_values["USER_DOMAIN_NAME"]="$DOMAIN"
else
    while true; do
        echo ""
        prompt_text="Enter the primary domain name for your services (e.g., example.com): " # Simplified prompt
        read -p "$prompt_text" DOMAIN_INPUT

        DOMAIN_TO_USE="$DOMAIN_INPUT" # Direct assignment, no default fallback

        # Validate domain input
        if [[ -z "$DOMAIN_TO_USE" ]]; then
            log_error "Domain name cannot be empty. This field is mandatory." >&2 # Clarified error
            continue # Ask again
        fi

        # Basic check for likely invalid domain characters (very permissive)
        if [[ "$DOMAIN_TO_USE" =~ [^a-zA-Z0-9.-] ]]; then
            log_warning "Warning: Domain name contains potentially invalid characters: '$DOMAIN_TO_USE'" >&2
        fi

        echo ""
        read -p "Are you sure '$DOMAIN_TO_USE' is correct? (y/N): " confirm_domain
        if [[ "$confirm_domain" =~ ^[Yy]$ ]]; then
            DOMAIN="$DOMAIN_TO_USE" # Set the final DOMAIN variable
            generated_values["USER_DOMAIN_NAME"]="$DOMAIN" # Using USER_DOMAIN_NAME
            log_info "Domain set to '$DOMAIN'. It will be saved in .env."
            break # Confirmed, exit loop
        else
            log_info "Please try entering the domain name again."
            # No default domain suggestion to retry with.
        fi
    done
fi

# Prompt for user email
if [[ -z "${existing_env_vars[LETSENCRYPT_EMAIL]}" ]]; then
    echo ""
    echo "Please enter your email address. This email will be used for:"
    echo "   - Login to Flowise"
    echo "   - Login to Supabase"
    echo "   - Login to SearXNG"
    echo "   - Login to Grafana"
    echo "   - Login to Prometheus"
    echo "   - SSL certificate generation with Let\'s Encrypt"
fi

if [[ -n "${existing_env_vars[LETSENCRYPT_EMAIL]}" ]]; then
    USER_EMAIL="${existing_env_vars[LETSENCRYPT_EMAIL]}"
else
    while true; do
        echo ""
        read -p "Email: " USER_EMAIL

        # Validate email input
        if [[ -z "$USER_EMAIL" ]]; then
            log_error "Email cannot be empty." >&2
            continue # Ask again
        fi

        # Basic email format validation
        if [[ ! "$USER_EMAIL" =~ ^[a-zA-Z0-9._%+-]+@[a-zA-Z0-9.-]+\.[a-zA-Z]{2,}$ ]]; then
            log_warning "Warning: Email format appears to be invalid: '$USER_EMAIL'" >&2
        fi

        echo ""
        read -p "Are you sure '$USER_EMAIL' is correct? (y/N): " confirm_email
        if [[ "$confirm_email" =~ ^[Yy]$ ]]; then
            break # Confirmed, exit loop
        else
            log_info "Please try entering the email address again."
        fi
    done
fi

# Prompt for OpenAI API key (optional)
if [[ ! -v existing_env_vars[OPENAI_API_KEY] || -z "${existing_env_vars[OPENAI_API_KEY]}" ]]; then
    echo ""
    echo "OpenAI API Key (optional). This key will be used for:"
    echo "   - Supabase: AI services to help with writing SQL queries, statements, and policies"
    echo "   - Crawl4AI: Default LLM configuration for web crawling capabilities"
    echo "   You can skip this by leaving it empty."
fi

if [[ -v existing_env_vars[OPENAI_API_KEY] ]]; then # -v checks if variable is set (even if empty)
    OPENAI_API_KEY="${existing_env_vars[OPENAI_API_KEY]}"
    if [[ -n "$OPENAI_API_KEY" ]]; then : # Fix: Add null command for empty 'then' block
    else
      log_info "Found empty OpenAI API Key in .env. You can provide one now or leave empty."
      echo ""
      read -p "OpenAI API Key: " OPENAI_API_KEY # Allow update if it was empty
    fi
else
    echo ""
    read -p "OpenAI API Key: " OPENAI_API_KEY
fi

# Logic for n8n workflow import (RUN_N8N_IMPORT)
echo ""

final_run_n8n_import_decision="false"

echo "Do you want to import 300 ready-made workflows for n8n? This process may take about 30 minutes to complete."
echo ""
read -p "Import workflows? (y/n): " import_workflow_choice

if [[ "$import_workflow_choice" =~ ^[Yy]$ ]]; then
    final_run_n8n_import_decision="true"
else
    final_run_n8n_import_decision="false"
fi

# Prompt for number of n8n workers
echo "" # Add a newline for better formatting
log_info "Configuring n8n worker count..."
if [[ -n "${existing_env_vars[N8N_WORKER_COUNT]}" ]]; then
    N8N_WORKER_COUNT_CURRENT="${existing_env_vars[N8N_WORKER_COUNT]}"
    echo ""
    read -p "Do you want to change the number of n8n workers? Current: $N8N_WORKER_COUNT_CURRENT. (Enter new number, or press Enter to keep current): " N8N_WORKER_COUNT_INPUT_RAW
    if [[ -z "$N8N_WORKER_COUNT_INPUT_RAW" ]]; then
        N8N_WORKER_COUNT="$N8N_WORKER_COUNT_CURRENT"
    else
        # Validate the new input
        if [[ "$N8N_WORKER_COUNT_INPUT_RAW" =~ ^0*[1-9][0-9]*$ ]]; then
            N8N_WORKER_COUNT_TEMP="$((10#$N8N_WORKER_COUNT_INPUT_RAW))" # Sanitize (e.g. 01 -> 1)
            if [[ "$N8N_WORKER_COUNT_TEMP" -ge 1 ]]; then
                 echo ""
                 read -p "Update n8n workers to $N8N_WORKER_COUNT_TEMP? (y/N): " confirm_change
                 if [[ "$confirm_change" =~ ^[Yy]$ ]]; then
                    N8N_WORKER_COUNT="$N8N_WORKER_COUNT_TEMP"
                 else
                    N8N_WORKER_COUNT="$N8N_WORKER_COUNT_CURRENT"
                    log_info "Change declined. Keeping N8N_WORKER_COUNT at $N8N_WORKER_COUNT."
                 fi
            else # Should not happen with regex but as a safeguard
                log_warning "Invalid input '$N8N_WORKER_COUNT_INPUT_RAW'. Number must be positive. Keeping $N8N_WORKER_COUNT_CURRENT."
                N8N_WORKER_COUNT="$N8N_WORKER_COUNT_CURRENT"
            fi
        else
            log_warning "Invalid input '$N8N_WORKER_COUNT_INPUT_RAW'. Please enter a positive integer. Keeping $N8N_WORKER_COUNT_CURRENT."
            N8N_WORKER_COUNT="$N8N_WORKER_COUNT_CURRENT"
        fi
    fi
else
    while true; do
        echo ""
        read -p "Enter the number of n8n workers to run (e.g., 1, 2, 3; default is 1): " N8N_WORKER_COUNT_INPUT_RAW
        N8N_WORKER_COUNT_CANDIDATE="${N8N_WORKER_COUNT_INPUT_RAW:-1}" # Default to 1 if empty

        if [[ "$N8N_WORKER_COUNT_CANDIDATE" =~ ^0*[1-9][0-9]*$ ]]; then
            N8N_WORKER_COUNT_VALIDATED="$((10#$N8N_WORKER_COUNT_CANDIDATE))"
            if [[ "$N8N_WORKER_COUNT_VALIDATED" -ge 1 ]]; then
                echo ""
                read -p "Run $N8N_WORKER_COUNT_VALIDATED n8n worker(s)? (y/N): " confirm_workers
                if [[ "$confirm_workers" =~ ^[Yy]$ ]]; then
                    N8N_WORKER_COUNT="$N8N_WORKER_COUNT_VALIDATED"
                    break
                else
                    log_info "Please try entering the number of workers again."
                fi
            else # Should not be reached if regex is correct
                log_error "Number of workers must be a positive integer." >&2
            fi
        else
            log_error "Invalid input '$N8N_WORKER_COUNT_CANDIDATE'. Please enter a positive integer (e.g., 1, 2)." >&2
        fi
    done
fi
# Ensure N8N_WORKER_COUNT is definitely set (should be by logic above)
N8N_WORKER_COUNT="${N8N_WORKER_COUNT:-1}"

# Cloudflare Tunnel Token (optional)
echo ""
echo "━━━━━━━━━━━━━━━━━━━━━━━━━━━━━━━━━━━━━━━━"
echo "Cloudflare Tunnel Configuration (Optional)"
echo "━━━━━━━━━━━━━━━━━━━━━━━━━━━━━━━━━━━━━━━━"
echo ""
echo "Cloudflare Tunnel provides secure zero-trust access to your services"
echo "without exposing ports 80/443 on your server."
echo ""
echo "To set up:"
echo "1. Create a tunnel at https://one.dash.cloudflare.com/"
echo "3. Copy the tunnel token"
echo ""

if [[ -v existing_env_vars[CLOUDFLARE_TUNNEL_TOKEN] ]]; then
    CLOUDFLARE_TUNNEL_TOKEN="${existing_env_vars[CLOUDFLARE_TUNNEL_TOKEN]}"
    if [[ -n "$CLOUDFLARE_TUNNEL_TOKEN" ]]; then
        log_info "Found existing Cloudflare Tunnel Token in .env"
    else
        log_info "Found empty Cloudflare Tunnel Token in .env. You can provide one now or leave empty."
        echo ""
        read -p "Cloudflare Tunnel Token: " CLOUDFLARE_TUNNEL_TOKEN
    fi
else
    echo ""
    read -p "Cloudflare Tunnel Token: " CLOUDFLARE_TUNNEL_TOKEN
fi

if [ -n "$CLOUDFLARE_TUNNEL_TOKEN" ]; then
    log_success "Cloudflare Tunnel Token configured"
    echo ""
    echo "🔒 After confirming the tunnel works, enhance security by:"
    echo "   Closing ports 80, 443, and 7687 in your VPS firewall"
    echo "   Example: sudo ufw delete allow 80/tcp"
    echo ""
else
    log_info "Cloudflare Tunnel skipped - you can enable it later in the service selection wizard"
fi

log_info "Generating secrets and creating .env file..."

# --- Helper Functions ---
# Usage: gen_random <length> <characters>
gen_random() {
    local length="$1"
    local characters="$2"
    head /dev/urandom | tr -dc "$characters" | head -c "$length"
}

# Usage: gen_password <length>
gen_password() {
    gen_random "$1" 'A-Za-z0-9'
}

# Usage: gen_hex <length> (length = number of hex characters)
gen_hex() {
    local length="$1"
    local bytes=$(( (length + 1) / 2 )) # Calculate bytes needed
    openssl rand -hex "$bytes" | head -c "$length"
}

# Usage: gen_base64 <length> (length = number of base64 characters)
gen_base64() {
    local length="$1"
    # Estimate bytes needed: base64 encodes 3 bytes to 4 chars.
    # So, we need length * 3 / 4 bytes. Use ceil division.
    local bytes=$(( (length * 3 + 3) / 4 ))
    openssl rand -base64 "$bytes" | head -c "$length" # Truncate just in case
}

# Function to update or add a variable to the .env file
# Usage: _update_or_add_env_var "VAR_NAME" "var_value"
_update_or_add_env_var() {
    local var_name="$1"
    local var_value="$2"
    local tmp_env_file

    tmp_env_file=$(mktemp)
    # Ensure temp file is cleaned up if this function exits unexpectedly (though trap in main script should also cover)
    # trap 'rm -f "$tmp_env_file"' EXIT

    if [[ -f "$OUTPUT_FILE" ]]; then
        grep -v -E "^${var_name}=" "$OUTPUT_FILE" > "$tmp_env_file" || true # Allow grep to not find anything
    else
        touch "$tmp_env_file" # Create empty temp if output file doesn't exist yet
    fi

    if [[ -n "$var_value" ]]; then
        echo "${var_name}='$var_value'" >> "$tmp_env_file"
    fi
    mv "$tmp_env_file" "$OUTPUT_FILE"
    # trap - EXIT # Remove specific trap for this temp file if desired, or let main script's trap handle it.
}

# Function to generate a hash using Caddy
# Usage: local HASH=$(_generate_and_get_hash "$plain_password")
_generate_and_get_hash() {
    local plain_password="$1"
    local new_hash=""
    if [[ -n "$plain_password" ]]; then
        new_hash=$(caddy hash-password --algorithm bcrypt --plaintext "$plain_password" 2>/dev/null)
        if [[ $? -ne 0 || -z "$new_hash" ]]; then
            # Optionally, log a warning here if logging was re-enabled
            # echo "Warning: Failed to hash password for use with $1 (placeholder)" >&2
            new_hash="" # Ensure it's empty on failure
        fi
    fi
    echo "$new_hash"
}

# --- Main Logic ---

if [ ! -f "$TEMPLATE_FILE" ]; then
    log_error "Template file not found at $TEMPLATE_FILE" >&2
    exit 1
fi

# Pre-populate generated_values with non-empty values from existing_env_vars
for key_from_existing in "${!existing_env_vars[@]}"; do
    if [[ -n "${existing_env_vars[$key_from_existing]}" ]]; then
        generated_values["$key_from_existing"]="${existing_env_vars[$key_from_existing]}"
    fi
done

# Store user input values (potentially overwriting if user was re-prompted and gave new input)
generated_values["FLOWISE_USERNAME"]="$USER_EMAIL"
generated_values["DASHBOARD_USERNAME"]="$USER_EMAIL"
generated_values["LETSENCRYPT_EMAIL"]="$USER_EMAIL"
generated_values["RUN_N8N_IMPORT"]="$final_run_n8n_import_decision"
generated_values["PROMETHEUS_USERNAME"]="$USER_EMAIL"
generated_values["SEARXNG_USERNAME"]="$USER_EMAIL"
generated_values["LANGFUSE_INIT_USER_EMAIL"]="$USER_EMAIL"
generated_values["N8N_WORKER_COUNT"]="$N8N_WORKER_COUNT"
generated_values["WEAVIATE_USERNAME"]="$USER_EMAIL" # Set Weaviate username for Caddy
generated_values["COMFYUI_USERNAME"]="$USER_EMAIL" # Set ComfyUI username for Caddy
generated_values["RAGAPP_USERNAME"]="$USER_EMAIL" # Set RAGApp username for Caddy

if [[ -n "$OPENAI_API_KEY" ]]; then
    generated_values["OPENAI_API_KEY"]="$OPENAI_API_KEY"
fi

if [[ -n "$CLOUDFLARE_TUNNEL_TOKEN" ]]; then
    generated_values["CLOUDFLARE_TUNNEL_TOKEN"]="$CLOUDFLARE_TUNNEL_TOKEN"
fi

# Create a temporary file for processing
TMP_ENV_FILE=$(mktemp)
# Ensure temp file is cleaned up on exit
trap 'rm -f "$TMP_ENV_FILE"' EXIT

# Track whether our custom variables were found in the template
declare -A found_vars
found_vars["FLOWISE_USERNAME"]=0
found_vars["DASHBOARD_USERNAME"]=0
found_vars["LETSENCRYPT_EMAIL"]=0
found_vars["RUN_N8N_IMPORT"]=0
found_vars["PROMETHEUS_USERNAME"]=0
found_vars["SEARXNG_USERNAME"]=0
found_vars["OPENAI_API_KEY"]=0
found_vars["CLOUDFLARE_TUNNEL_TOKEN"]=0
found_vars["LANGFUSE_INIT_USER_EMAIL"]=0
found_vars["N8N_WORKER_COUNT"]=0
found_vars["WEAVIATE_USERNAME"]=0
found_vars["NEO4J_AUTH_USERNAME"]=0
found_vars["COMFYUI_USERNAME"]=0
found_vars["RAGAPP_USERNAME"]=0

# Read template, substitute domain, generate initial values
while IFS= read -r line || [[ -n "$line" ]]; do
    # Substitute domain placeholder
    processed_line=$(echo "$line" | sed "s/$DOMAIN_PLACEHOLDER/$DOMAIN/g")

    # Check if it's a variable assignment line (non-empty, not comment, contains '=')
    if [[ -n "$processed_line" && ! "$processed_line" =~ ^\s*# && "$processed_line" == *"="* ]]; then
        varName=$(echo "$processed_line" | cut -d'=' -f1 | xargs) # Trim whitespace
        currentValue=$(echo "$processed_line" | cut -d'=' -f2-)

        # If already have a non-empty value from existing .env or prior generation/user input, use it
        if [[ -n "${generated_values[$varName]}" ]]; then
            processed_line="${varName}=\"${generated_values[$varName]}\""
        # Check if this is one of our user-input derived variables that might not have a value yet
        # (e.g. OPENAI_API_KEY if user left it blank). These are handled by `found_vars` later if needed.
        # Or, if variable needs generation AND is not already populated (or is empty) in generated_values
        elif [[ -v VARS_TO_GENERATE["$varName"] && -z "${generated_values[$varName]}" ]]; then
            IFS=':' read -r type length <<< "${VARS_TO_GENERATE[$varName]}"
            newValue=""
            case "$type" in
                password|alphanum) newValue=$(gen_password "$length") ;;
                secret|base64) newValue=$(gen_base64 "$length") ;;
                hex) newValue=$(gen_hex "$length") ;;
                langfuse_pk) newValue="pk-lf-$(gen_hex "$length")" ;;
                langfuse_sk) newValue="sk-lf-$(gen_hex "$length")" ;;
                fixed) newValue="$length" ;; # Handle fixed type
                *) log_warning "Unknown generation type '$type' for $varName" ;;
            esac

            if [[ -n "$newValue" ]]; then
                processed_line="${varName}=\"${newValue}\"" # Quote generated values
                generated_values["$varName"]="$newValue"    # Store newly generated
            else
                # Keep original line structure but ensure value is empty if generation failed
                # but it was in VARS_TO_GENERATE
                processed_line="${varName}=\""
                generated_values["$varName"]="" # Explicitly mark as empty in generated_values
            fi
        # For variables from the template that are not in VARS_TO_GENERATE and not already in generated_values
        # store their template value if it's a direct assignment (not a ${...} substitution)
        # This allows them to be used in later ${VAR} substitutions if they are referenced.
        else
            # This 'else' block is for lines from template not covered by existing values or VARS_TO_GENERATE.
            # Check if it is one of the user input vars - these are handled by found_vars later if not in template.
            is_user_input_var=0 # Reset for each line
            user_input_vars=("FLOWISE_USERNAME" "DASHBOARD_USERNAME" "LETSENCRYPT_EMAIL" "RUN_N8N_IMPORT" "PROMETHEUS_USERNAME" "SEARXNG_USERNAME" "OPENAI_API_KEY" "LANGFUSE_INIT_USER_EMAIL" "N8N_WORKER_COUNT" "WEAVIATE_USERNAME" "NEO4J_AUTH_USERNAME" "COMFYUI_USERNAME" "RAGAPP_USERNAME")
            for uivar in "${user_input_vars[@]}"; do
                if [[ "$varName" == "$uivar" ]]; then
                    is_user_input_var=1
                    # Mark as found if it's in template, value taken from generated_values if already set or blank
                    found_vars["$varName"]=1 
                    if [[ -v generated_values[$varName] ]]; then # if it was set (even to empty by user)
                        processed_line="${varName}=\"${generated_values[$varName]}\""
                    else # Not set in generated_values, keep template's default if any, or make it empty
                        if [[ "$currentValue" =~ ^\$\{.*\} || -z "$currentValue" ]]; then # if template is ${VAR} or empty
                            processed_line="${varName}=\"\""
                        else # template has a default simple value
                            processed_line="${varName}=\"$currentValue\"" # Use template's default, and quote it
                        fi
                    fi
                    break
                fi
            done

            if [[ $is_user_input_var -eq 0 ]]; then # Not a user input var, not in VARS_TO_GENERATE, not in existing
                trimmed_value=$(echo "$currentValue" | sed -e 's/^"//' -e 's/"$//' -e "s/^'//" -e "s/'//")
                if [[ -n "$varName" && -n "$trimmed_value" && "$trimmed_value" != "\${INSTANCE_DOMAIN}" && "$trimmed_value" != "\${SUBDOMAIN_WILDCARD_CERT}" && ! "$trimmed_value" =~ ^\\$\\{ ]]; then # Check for other placeholders
                    # Only store if not already in generated_values and not a placeholder reference
                    if [[ -z "${generated_values[$varName]}" ]]; then
                        generated_values["$varName"]="$trimmed_value"
                    fi
                fi
                # processed_line remains as is (from template, after domain sub) for these cases
            fi
        fi
    fi
    echo "$processed_line" >> "$TMP_ENV_FILE"
done < "$TEMPLATE_FILE"

# Generate placeholder Supabase keys (always generate these)

# Function to create a JWT token
create_jwt() {
    local role=$1
    local jwt_secret=$2
    local now=$(date +%s)
    local exp=$((now + 315360000)) # 10 years from now (seconds)
    
    # Create header (alg=HS256, typ=JWT)
    local header='{"alg":"HS256","typ":"JWT"}'
    # Create payload with role, issued at time, and expiry
    local payload="{\"role\":\"$role\",\"iss\":\"supabase\",\"iat\":$now,\"exp\":$exp}"
    
    # Base64url encode header and payload
    local b64_header=$(echo -n "$header" | base64 -w 0 | tr '/+' '_-' | tr -d '=')
    local b64_payload=$(echo -n "$payload" | base64 -w 0 | tr '/+' '_-' | tr -d '=')
    
    # Create signature
    local signature_input="$b64_header.$b64_payload"
    local signature=$(echo -n "$signature_input" | openssl dgst -sha256 -hmac "$jwt_secret" -binary | base64 -w 0 | tr '/+' '_-' | tr -d '=')
    
    # Combine to form JWT
    echo -n "$b64_header.$b64_payload.$signature" # Use echo -n to avoid trailing newline
}

# Get JWT secret from previously generated values
JWT_SECRET_TO_USE="${generated_values["JWT_SECRET"]}"

if [[ -z "$JWT_SECRET_TO_USE" ]]; then
    # This should ideally have been generated by VARS_TO_GENERATE if it was missing
    # and JWT_SECRET is in VARS_TO_GENERATE. For safety, generate if truly empty.
    log_warning "JWT_SECRET was empty, attempting to generate it now."
    # Assuming JWT_SECRET definition is 'base64:64'
    JWT_SECRET_TO_USE=$(gen_base64 64)
    generated_values["JWT_SECRET"]="$JWT_SECRET_TO_USE"
fi

# Generate the actual JWT tokens using the JWT_SECRET_TO_USE, if not already set
if [[ -z "${generated_values[ANON_KEY]}" ]]; then
    generated_values["ANON_KEY"]=$(create_jwt "anon" "$JWT_SECRET_TO_USE")
fi

if [[ -z "${generated_values[SERVICE_ROLE_KEY]}" ]]; then
    generated_values["SERVICE_ROLE_KEY"]=$(create_jwt "service_role" "$JWT_SECRET_TO_USE")
fi

# Add any custom variables that weren't found in the template
<<<<<<< HEAD
for var in "FLOWISE_USERNAME" "DASHBOARD_USERNAME" "LETSENCRYPT_EMAIL" "RUN_N8N_IMPORT" "OPENAI_API_KEY" "PROMETHEUS_USERNAME" "SEARXNG_USERNAME" "LANGFUSE_INIT_USER_EMAIL" "N8N_WORKER_COUNT" "WEAVIATE_USERNAME" "NEO4J_AUTH_USERNAME" "COMFYUI_USERNAME" "RAGAPP_USERNAME" "CLOUDFLARE_TUNNEL_TOKEN"; do
=======
for var in "FLOWISE_USERNAME" "DASHBOARD_USERNAME" "LETSENCRYPT_EMAIL" "RUN_N8N_IMPORT" "OPENAI_API_KEY" "PROMETHEUS_USERNAME" "SEARXNG_USERNAME" "LANGFUSE_INIT_USER_EMAIL" "N8N_WORKER_COUNT" "WEAVIATE_USERNAME" "NEO4J_AUTH_USERNAME" "COMFYUI_USERNAME" "RAGAPP_USERNAME"; do
>>>>>>> 487761e3
    if [[ ${found_vars["$var"]} -eq 0 && -v generated_values["$var"] ]]; then
        # Before appending, check if it's already in TMP_ENV_FILE to avoid duplicates
        if ! grep -q -E "^${var}=" "$TMP_ENV_FILE"; then
            echo "${var}=\"${generated_values[$var]}\"" >> "$TMP_ENV_FILE" # Ensure quoting
        fi
    fi
done

# Second pass: Substitute generated values referenced like ${VAR}
# We'll process the substitutions line by line to avoid escaping issues

# Copy the temporary file to the output
cp "$TMP_ENV_FILE" "$OUTPUT_FILE"

log_info "Applying variable substitutions..."

# Process each generated value
for key in "${!generated_values[@]}"; do
    value="${generated_values[$key]}"
    
    # Create a temporary file for this value to avoid escaping issues
    value_file=$(mktemp)
    echo -n "$value" > "$value_file"
    
    # Create a new temporary file for the output
    new_output=$(mktemp)
    
    # Process each line in the file
    while IFS= read -r line; do
        # Replace ${KEY} format
        if [[ "$line" == *"\${$key}"* ]]; then
            placeholder="\${$key}"
            replacement=$(cat "$value_file")
            line="${line//$placeholder/$replacement}"
        fi
        
        # Replace $KEY format
        if [[ "$line" == *"$"$key* ]]; then
            placeholder="$"$key
            replacement=$(cat "$value_file")
            line="${line//$placeholder/$replacement}"
        fi
        
        # Handle specific cases
        if [[ "$key" == "ANON_KEY" && "$line" == "ANON_KEY="* ]]; then
            line="ANON_KEY=\"$(cat "$value_file")\""
        fi
        
        if [[ "$key" == "SERVICE_ROLE_KEY" && "$line" == "SERVICE_ROLE_KEY="* ]]; then
            line="SERVICE_ROLE_KEY=\"$(cat "$value_file")\""
        fi
        
        if [[ "$key" == "ANON_KEY" && "$line" == "SUPABASE_ANON_KEY="* ]]; then
            line="SUPABASE_ANON_KEY=\"$(cat "$value_file")\""
        fi
        
        if [[ "$key" == "SERVICE_ROLE_KEY" && "$line" == "SUPABASE_SERVICE_ROLE_KEY="* ]]; then
            line="SUPABASE_SERVICE_ROLE_KEY=\"$(cat "$value_file")\""
        fi
        
        if [[ "$key" == "JWT_SECRET" && "$line" == "SUPABASE_JWT_SECRET="* ]]; then
            line="SUPABASE_JWT_SECRET=\"$(cat "$value_file")\""
        fi
        
        if [[ "$key" == "POSTGRES_PASSWORD" && "$line" == "SUPABASE_POSTGRES_PASSWORD="* ]]; then
            line="SUPABASE_POSTGRES_PASSWORD=\"$(cat "$value_file")\""
        fi
        
        # Write the processed line to the new file
        echo "$line" >> "$new_output"
    done < "$OUTPUT_FILE"
    
    # Replace the output file with the new version
    mv "$new_output" "$OUTPUT_FILE"
    
    # Clean up
    rm -f "$value_file"
done

# Hash passwords using caddy with bcrypt
PROMETHEUS_PLAIN_PASS="${generated_values["PROMETHEUS_PASSWORD"]}"
SEARXNG_PLAIN_PASS="${generated_values["SEARXNG_PASSWORD"]}"

# --- PROMETHEUS ---
# Try to get existing hash from memory (populated from .env if it was there)
FINAL_PROMETHEUS_HASH="${generated_values[PROMETHEUS_PASSWORD_HASH]}"

# If no hash in memory, but we have a plain password, generate a new hash
if [[ -z "$FINAL_PROMETHEUS_HASH" && -n "$PROMETHEUS_PLAIN_PASS" ]]; then
    NEW_HASH=$(_generate_and_get_hash "$PROMETHEUS_PLAIN_PASS")
    if [[ -n "$NEW_HASH" ]]; then
        FINAL_PROMETHEUS_HASH="$NEW_HASH"
        generated_values["PROMETHEUS_PASSWORD_HASH"]="$NEW_HASH" # Update memory for consistency
    fi
fi
# Update the .env file with the final determined hash (could be empty if no plain pass or hash failed)
_update_or_add_env_var "PROMETHEUS_PASSWORD_HASH" "$FINAL_PROMETHEUS_HASH"

# --- SEARXNG ---
FINAL_SEARXNG_HASH="${generated_values[SEARXNG_PASSWORD_HASH]}"

if [[ -z "$FINAL_SEARXNG_HASH" && -n "$SEARXNG_PLAIN_PASS" ]]; then
    NEW_HASH=$(_generate_and_get_hash "$SEARXNG_PLAIN_PASS")
    if [[ -n "$NEW_HASH" ]]; then
        FINAL_SEARXNG_HASH="$NEW_HASH"
        generated_values["SEARXNG_PASSWORD_HASH"]="$NEW_HASH"
    fi
fi
_update_or_add_env_var "SEARXNG_PASSWORD_HASH" "$FINAL_SEARXNG_HASH"

# --- COMFYUI ---
COMFYUI_PLAIN_PASS="${generated_values["COMFYUI_PASSWORD"]}"
FINAL_COMFYUI_HASH="${generated_values[COMFYUI_PASSWORD_HASH]}"
if [[ -z "$FINAL_COMFYUI_HASH" && -n "$COMFYUI_PLAIN_PASS" ]]; then
    NEW_HASH=$(_generate_and_get_hash "$COMFYUI_PLAIN_PASS")
    if [[ -n "$NEW_HASH" ]]; then
        FINAL_COMFYUI_HASH="$NEW_HASH"
        generated_values["COMFYUI_PASSWORD_HASH"]="$NEW_HASH"
    fi
fi
_update_or_add_env_var "COMFYUI_PASSWORD_HASH" "$FINAL_COMFYUI_HASH"

# --- RAGAPP ---
RAGAPP_PLAIN_PASS="${generated_values["RAGAPP_PASSWORD"]}"
FINAL_RAGAPP_HASH="${generated_values[RAGAPP_PASSWORD_HASH]}"
if [[ -z "$FINAL_RAGAPP_HASH" && -n "$RAGAPP_PLAIN_PASS" ]]; then
    NEW_HASH=$(_generate_and_get_hash "$RAGAPP_PLAIN_PASS")
    if [[ -n "$NEW_HASH" ]]; then
        FINAL_RAGAPP_HASH="$NEW_HASH"
        generated_values["RAGAPP_PASSWORD_HASH"]="$NEW_HASH"
    fi
fi
_update_or_add_env_var "RAGAPP_PASSWORD_HASH" "$FINAL_RAGAPP_HASH"


if [ $? -eq 0 ]; then # This $? reflects the status of the last mv command from the last _update_or_add_env_var call.
    # For now, assuming if we reached here and mv was fine, primary operations were okay.
    echo ".env file generated successfully in the project root ($OUTPUT_FILE)."
else
    log_error "Failed to generate .env file." >&2
    rm -f "$OUTPUT_FILE" # Clean up potentially broken output file
    exit 1
fi

# Uninstall caddy
apt remove -y caddy

exit 0 <|MERGE_RESOLUTION|>--- conflicted
+++ resolved
@@ -569,11 +569,7 @@
 fi
 
 # Add any custom variables that weren't found in the template
-<<<<<<< HEAD
 for var in "FLOWISE_USERNAME" "DASHBOARD_USERNAME" "LETSENCRYPT_EMAIL" "RUN_N8N_IMPORT" "OPENAI_API_KEY" "PROMETHEUS_USERNAME" "SEARXNG_USERNAME" "LANGFUSE_INIT_USER_EMAIL" "N8N_WORKER_COUNT" "WEAVIATE_USERNAME" "NEO4J_AUTH_USERNAME" "COMFYUI_USERNAME" "RAGAPP_USERNAME" "CLOUDFLARE_TUNNEL_TOKEN"; do
-=======
-for var in "FLOWISE_USERNAME" "DASHBOARD_USERNAME" "LETSENCRYPT_EMAIL" "RUN_N8N_IMPORT" "OPENAI_API_KEY" "PROMETHEUS_USERNAME" "SEARXNG_USERNAME" "LANGFUSE_INIT_USER_EMAIL" "N8N_WORKER_COUNT" "WEAVIATE_USERNAME" "NEO4J_AUTH_USERNAME" "COMFYUI_USERNAME" "RAGAPP_USERNAME"; do
->>>>>>> 487761e3
     if [[ ${found_vars["$var"]} -eq 0 && -v generated_values["$var"] ]]; then
         # Before appending, check if it's already in TMP_ENV_FILE to avoid duplicates
         if ! grep -q -E "^${var}=" "$TMP_ENV_FILE"; then
